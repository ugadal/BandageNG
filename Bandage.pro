# Copyright 2017 Ryan Wick

# This file is part of Bandage

# Bandage is free software: you can redistribute it and/or modify
# it under the terms of the GNU General Public License as published by
# the Free Software Foundation, either version 3 of the License, or
# (at your option) any later version.

# Bandage is distributed in the hope that it will be useful,
# but WITHOUT ANY WARRANTY; without even the implied warranty of
# MERCHANTABILITY or FITNESS FOR A PARTICULAR PURPOSE.  See the
# GNU General Public License for more details.

# You should have received a copy of the GNU General Public License
# along with Bandage.  If not, see <http://www.gnu.org/licenses/>.

<<<<<<< HEAD

!versionAtLeast(QT_VERSION, 6.0) {
    message("Cannot use Qt $${QT_VERSION}")
    error("Use Qt 6.0 or newer")
}

QT += core gui svg widgets core5compat
=======
QT       += core gui svg widgets
>>>>>>> dc4797d8

TARGET = Bandage
TEMPLATE = app

CONFIG += c++11

target.path += /usr/local/bin
INSTALLS += target

INCLUDEPATH += ui

SOURCES += \
    program/main.cpp\
    program/settings.cpp \
    program/globals.cpp \
    program/graphlayoutworker.cpp \
    graph/debruijnnode.cpp \
    graph/debruijnedge.cpp \
    graph/graphicsitemnode.cpp \
    graph/graphicsitemedge.cpp \
    ui/mainwindow.cpp \
    ui/graphicsviewzoom.cpp \
    ui/settingsdialog.cpp \
    ui/mygraphicsview.cpp \
    ui/mygraphicsscene.cpp \
    ui/aboutdialog.cpp \
    ui/enteroneblastquerydialog.cpp \
    blast/blasthit.cpp \
    blast/blastqueries.cpp \
    ui/blastsearchdialog.cpp \
    ui/infotextwidget.cpp \
    graph/assemblygraph.cpp \
    ui/verticalscrollarea.cpp \
    ui/myprogressdialog.cpp \
    ui/nodewidthvisualaid.cpp \
    ui/verticallabel.cpp \
    command_line/load.cpp \
    command_line/image.cpp \
    command_line/commoncommandlinefunctions.cpp \
    ui/mytablewidget.cpp \
    blast/buildblastdatabaseworker.cpp \
    ui/colourbutton.cpp \
    blast/blastquery.cpp \
    blast/runblastsearchworker.cpp \
    blast/blastsearch.cpp \
    graph/path.cpp \
    ui/pathspecifydialog.cpp \
    graph/graphlocation.cpp \
    ui/tablewidgetitemint.cpp \
    ui/tablewidgetitemdouble.cpp \
    ui/tablewidgetitemshown.cpp \
    program/memory.cpp \
    ui/querypathspushbutton.cpp \
    ui/querypathsdialog.cpp \
    blast/blastquerypath.cpp \
    ui/blasthitfiltersdialog.cpp \
    program/scinot.cpp \
    ui/changenodenamedialog.cpp \
    ui/querypathsequencecopybutton.cpp \
    command_line/querypaths.cpp \
    command_line/info.cpp \
    command_line/reduce.cpp \
    ogdf/basic/Graph.cpp \
    ogdf/basic/GraphAttributes.cpp \
    ogdf/energybased/FMMMLayout.cpp \
    ogdf/basic/geometry.cpp \
    ogdf/cluster/ClusterGraphAttributes.cpp \
    ogdf/internal/energybased/FruchtermanReingold.cpp \
    ogdf/internal/energybased/NMM.cpp \
    ogdf/fileformats/GmlParser.cpp \
    ogdf/basic/simple_graph_alg.cpp \
    ogdf/basic/basic.cpp \
    ogdf/fileformats/XmlParser.cpp \
    ogdf/basic/String.cpp \
    ogdf/basic/Hashing.cpp \
    ogdf/internal/basic/PoolMemoryAllocator.cpp \
    ogdf/basic/GraphCopy.cpp \
    ogdf/basic/CombinatorialEmbedding.cpp \
    ogdf/fileformats/OgmlParser.cpp \
    ogdf/cluster/ClusterGraph.cpp \
    ogdf/basic/Math.cpp \
    ogdf/internal/energybased/EdgeAttributes.cpp \
    ogdf/internal/energybased/NodeAttributes.cpp \
    ogdf/energybased/MAARPacking.cpp \
    ogdf/energybased/Multilevel.cpp \
    ogdf/energybased/numexcept.cpp \
    ogdf/energybased/Set.cpp \
    ogdf/fileformats/Ogml.cpp \
    ogdf/fileformats/DinoXmlParser.cpp \
    ogdf/fileformats/DinoXmlScanner.cpp \
    ogdf/fileformats/DinoTools.cpp \
    ogdf/fileformats/DinoLineBuffer.cpp \
    ogdf/basic/System.cpp \
    ogdf/internal/energybased/QuadTreeNM.cpp \
    ogdf/internal/energybased/QuadTreeNodeNM.cpp \
    ogdf/basic/Constraint.cpp \
    ogdf/internal/energybased/MultilevelGraph.cpp \
    ui/graphinfodialog.cpp \
    ui/tablewidgetitemname.cpp \
    ui/changenodedepthdialog.cpp

HEADERS  += \
    program/settings.h \
    program/globals.h \
    program/graphlayoutworker.h \
    graph/debruijnnode.h \
    graph/debruijnedge.h \
    graph/graphicsitemnode.h \
    graph/graphicsitemedge.h \
    graph/ogdfnode.h \
    ui/mainwindow.h \
    ui/graphicsviewzoom.h \
    ui/settingsdialog.h \
    ui/mygraphicsview.h \
    ui/mygraphicsscene.h \
    ui/aboutdialog.h \
    ui/enteroneblastquerydialog.h \
    blast/blasthitpart.h \
    blast/blasthit.h \
    blast/blastquery.h \
    blast/blastqueries.h \
    blast/blastsearch.h \
    ui/blastsearchdialog.h \
    ui/infotextwidget.h \
    graph/assemblygraph.h \
    ui/verticalscrollarea.h \
    ui/myprogressdialog.h \
    ui/nodewidthvisualaid.h \
    ui/verticallabel.h \
    command_line/load.h \
    command_line/image.h \
    command_line/commoncommandlinefunctions.h \
    ui/mytablewidget.h \
    blast/buildblastdatabaseworker.h \
    ui/colourbutton.h \
    blast/runblastsearchworker.h \
    graph/path.h \
    ui/pathspecifydialog.h \
    graph/graphlocation.h \
    ui/tablewidgetitemint.h \
    ui/tablewidgetitemdouble.h \
    ui/tablewidgetitemshown.h \
    program/memory.h \
    graph/querydistance.h \
    ui/querypathspushbutton.h \
    ui/querypathsdialog.h \
    blast/blastquerypath.h \
    ui/blasthitfiltersdialog.h \
    program/scinot.h \
    ui/changenodenamedialog.h \
    ui/querypathsequencecopybutton.h \
    command_line/querypaths.h \
    command_line/info.h \
    command_line/reduce.h \
    ogdf/basic/Graph.h \
    ogdf/basic/GraphAttributes.h \
    ogdf/energybased/FMMMLayout.h \
    ogdf/basic/geometry.h \
    ogdf/cluster/ClusterGraphAttributes.h \
    ogdf/module/LayoutModule.h \
    ogdf/internal/energybased/FruchtermanReingold.h \
    ogdf/internal/energybased/NMM.h \
    ogdf/basic/AdjEntryArray.h \
    ogdf/basic/Array.h \
    ogdf/fileformats/GmlParser.h \
    ogdf/basic/GraphObserver.h \
    ogdf/basic/simple_graph_alg.h \
    ogdf/basic/basic.h \
    ogdf/basic/EdgeArray.h \
    ogdf/basic/List.h \
    ogdf/basic/NodeArray.h \
    ogdf/basic/Graph_d.h \
    ogdf/fileformats/XmlParser.h \
    ogdf/basic/String.h \
    ogdf/internal/basic/list_templates.h \
    ogdf/basic/Hashing.h \
    ogdf/basic/comparer.h \
    ogdf/basic/exceptions.h \
    ogdf/basic/memory.h \
    ogdf/internal/basic/MallocMemoryAllocator.h \
    ogdf/internal/basic/PoolMemoryAllocator.h \
    ogdf/basic/BoundedStack.h \
    ogdf/basic/GraphCopy.h \
    ogdf/basic/SList.h \
    ogdf/basic/Stack.h \
    ogdf/basic/tuples.h \
    ogdf/basic/FaceSet.h \
    ogdf/basic/FaceArray.h \
    ogdf/basic/CombinatorialEmbedding.h \
    ogdf/cluster/ClusterArray.h \
    ogdf/fileformats/OgmlParser.h \
    ogdf/cluster/ClusterGraph.h \
    ogdf/cluster/ClusterGraphObserver.h \
    ogdf/basic/HashArray.h \
    ogdf/basic/Math.h \
    ogdf/internal/energybased/EdgeAttributes.h \
    ogdf/internal/energybased/NodeAttributes.h \
    ogdf/energybased/Edge.h \
    ogdf/energybased/MAARPacking.h \
    ogdf/energybased/Multilevel.h \
    ogdf/energybased/numexcept.h \
    ogdf/energybased/Rectangle.h \
    ogdf/energybased/PackingRowInfo.h \
    ogdf/energybased/PQueue.h \
    ogdf/energybased/Set.h \
    ogdf/energybased/Node.h \
    ogdf/fileformats/Ogml.h \
    ogdf/fileformats/DinoXmlParser.h \
    ogdf/fileformats/DinoXmlScanner.h \
    ogdf/fileformats/DinoTools.h \
    ogdf/fileformats/DinoLineBuffer.h \
    ogdf/fileformats/XmlObject.h \
    ogdf/basic/CriticalSection.h \
    ogdf/basic/System.h \
    ogdf/basic/Array2D.h \
    ogdf/internal/energybased/ParticleInfo.h \
    ogdf/internal/energybased/QuadTreeNM.h \
    ogdf/internal/energybased/QuadTreeNodeNM.h \
    ogdf/basic/Constraints.h \
    ogdf/internal/energybased/MultilevelGraph.h \
    ui/graphinfodialog.h \
    ui/tablewidgetitemname.h \
    ui/changenodedepthdialog.h

FORMS    += \
    ui/mainwindow.ui \
    ui/settingsdialog.ui \
    ui/aboutdialog.ui \
    ui/enteroneblastquerydialog.ui \
    ui/blastsearchdialog.ui \
    ui/myprogressdialog.ui \
    ui/pathspecifydialog.ui \
    ui/querypathsdialog.ui \
    ui/blasthitfiltersdialog.ui \
    ui/changenodenamedialog.ui \
    ui/graphinfodialog.ui \
    ui/changenodedepthdialog.ui

RESOURCES += \
    images/images.qrc

# The following settings are compatible with OGDF being built in 64 bit release mode using Visual Studio 2013
win32:LIBS += -lpsapi
win32:RC_FILE = images/myapp.rc

macx:ICON = images/application.icns
<<<<<<< HEAD
macx:QMAKE_MACOSX_DEPLOYMENT_TARGET = 10.15

DEFINES += QT_DISABLE_DEPRECATED_BEFORE=0x050F00
=======
macx:QMAKE_MACOSX_DEPLOYMENT_TARGET = 10.13
>>>>>>> dc4797d8

# Each target platform needs the native platform as well as Qt's minimal platform.
win32: QTPLUGIN.platforms += qwindows qminimal
unix:!macx: QTPLUGIN.platforms += qxcb qminimal
macx: QTPLUGIN.platforms += qcocoa qminimal<|MERGE_RESOLUTION|>--- conflicted
+++ resolved
@@ -15,17 +15,12 @@
 # You should have received a copy of the GNU General Public License
 # along with Bandage.  If not, see <http://www.gnu.org/licenses/>.
 
-<<<<<<< HEAD
-
 !versionAtLeast(QT_VERSION, 6.0) {
     message("Cannot use Qt $${QT_VERSION}")
     error("Use Qt 6.0 or newer")
 }
 
 QT += core gui svg widgets core5compat
-=======
-QT       += core gui svg widgets
->>>>>>> dc4797d8
 
 TARGET = Bandage
 TEMPLATE = app
@@ -272,13 +267,9 @@
 win32:RC_FILE = images/myapp.rc
 
 macx:ICON = images/application.icns
-<<<<<<< HEAD
 macx:QMAKE_MACOSX_DEPLOYMENT_TARGET = 10.15
 
 DEFINES += QT_DISABLE_DEPRECATED_BEFORE=0x050F00
-=======
-macx:QMAKE_MACOSX_DEPLOYMENT_TARGET = 10.13
->>>>>>> dc4797d8
 
 # Each target platform needs the native platform as well as Qt's minimal platform.
 win32: QTPLUGIN.platforms += qwindows qminimal
