//Copyright 2015 Ryan Wick

//This file is part of Bandage

//Bandage is free software: you can redistribute it and/or modify
//it under the terms of the GNU General Public License as published by
//the Free Software Foundation, either version 3 of the License, or
//(at your option) any later version.

//Bandage is distributed in the hope that it will be useful,
//but WITHOUT ANY WARRANTY; without even the implied warranty of
//MERCHANTABILITY or FITNESS FOR A PARTICULAR PURPOSE.  See the
//GNU General Public License for more details.

//You should have received a copy of the GNU General Public License
//along with Bandage.  If not, see <http://www.gnu.org/licenses/>.


#ifndef SETTINGS_H
#define SETTINGS_H

#include <QColor>
#include <QFont>
#include "globals.h"
#include <QString>
#include "../graph/path.h"

class DeBruijnNode;

class Settings
{
public:
    Settings();

    bool doubleMode;

    NodeLengthMode nodeLengthMode;
    int autoBasePairsPerSegment;
    int manualBasePairsPerSegment;
    int meanSegmentsPerNode;
    double segmentLength;
    int graphLayoutQuality;

    double averageNodeWidth;
    double readDepthEffectOnWidth;
    double readDepthPower;

    double edgeWidth;
    double outlineThickness;
    double selectionThickness;
    double arrowheadSize;
    double textOutlineThickness;

    int blastRainbowPartsPerQuery;

    GraphScope graphScope;
    int nodeDistance;
    bool startingNodesExactMatch;
    QString startingNodes;
    QString blastQueryFilename;
    QString unnamedQueryDefaultName;

    double minZoom;
    double maxZoom;
    double zoomFactor;

    double dragStrength;

    bool displayNodeCustomLabels;
    bool displayNodeNames;
    bool displayNodeLengths;
<<<<<<< HEAD
    bool displayNodeReadDepth;
=======
    bool displayNodeCoverages;
    bool displayNodeCsvData;
    int  displayNodeCsvDataCol;
>>>>>>> 1b651843
    bool displayBlastHits;
    QFont labelFont;
    bool textOutline;
    bool antialiasing;
    bool positionTextNodeCentre;

    NodeDragging nodeDragging;

    QColor edgeColour;
    QColor outlineColour;
    QColor selectionColour;
    QColor textColour;
    QColor textOutlineColour;

    NodeColourScheme nodeColourScheme;
    QColor uniformPositiveNodeColour;
    QColor uniformNegativeNodeColour;
    QColor uniformNodeSpecialColour;

    int randomColourPositiveOpacity;
    int randomColourNegativeOpacity;
    int randomColourPositiveSaturation;
    int randomColourNegativeSaturation;
    int randomColourPositiveLightness;
    int randomColourNegativeLightness;

    int contiguitySearchSteps;
    QColor contiguousStrandSpecificColour;
    QColor contiguousEitherStrandColour;
    QColor maybeContiguousColour;
    QColor notContiguousColour;
    QColor contiguityStartingColour;

    QColor noBlastHitsColour;

    bool autoReadDepthValue;
    double lowReadDepthValue;
    QColor lowReadDepthColour;
    double highReadDepthValue;
    QColor highReadDepthColour;

<<<<<<< HEAD
    QColor pathHighlightShadingColour;
    QColor pathHighlightOutlineColour;
=======
    QString blastSearchParameters;

    QString rememberedPath;

    CommandLineCommand commandLineCommand;

    bool anyNodeDisplayText() {return displayNodeCustomLabels || displayNodeNames || displayNodeLengths || displayNodeCoverages
                                      || displayNodeCsvData;}
    int getBasePairsPerSegment();
>>>>>>> 1b651843

    //These specify the range of overlaps to look for when Bandage determines
    //edge overlaps automatically.
    int minAutoFindEdgeOverlap;
    int maxAutoFindEdgeOverlap;

    //These control how Bandage finds the best path in the graph to represent
    //each BLAST query.
    int maxQueryPathNodes;
    double minQueryCoveredByPath;
    double minQueryCoveredByHits;
    double minMeanHitIdentity;
    double maxLengthDiscrepancy;
    int maxEValueProductPower;

    //This holds the BLAST search parameters that a user can change before
    //running a BLAST search.
    QString blastSearchParameters;
};

#endif // SETTINGS_H<|MERGE_RESOLUTION|>--- conflicted
+++ resolved
@@ -69,13 +69,9 @@
     bool displayNodeCustomLabels;
     bool displayNodeNames;
     bool displayNodeLengths;
-<<<<<<< HEAD
     bool displayNodeReadDepth;
-=======
-    bool displayNodeCoverages;
     bool displayNodeCsvData;
     int  displayNodeCsvDataCol;
->>>>>>> 1b651843
     bool displayBlastHits;
     QFont labelFont;
     bool textOutline;
@@ -117,20 +113,8 @@
     double highReadDepthValue;
     QColor highReadDepthColour;
 
-<<<<<<< HEAD
     QColor pathHighlightShadingColour;
     QColor pathHighlightOutlineColour;
-=======
-    QString blastSearchParameters;
-
-    QString rememberedPath;
-
-    CommandLineCommand commandLineCommand;
-
-    bool anyNodeDisplayText() {return displayNodeCustomLabels || displayNodeNames || displayNodeLengths || displayNodeCoverages
-                                      || displayNodeCsvData;}
-    int getBasePairsPerSegment();
->>>>>>> 1b651843
 
     //These specify the range of overlaps to look for when Bandage determines
     //edge overlaps automatically.
