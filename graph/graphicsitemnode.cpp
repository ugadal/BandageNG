--- conflicted
+++ resolved
@@ -762,22 +762,11 @@
         nodeText << nodeName;
     }
     if (g_settings->displayNodeLengths)
-<<<<<<< HEAD
         nodeText << formatIntForDisplay(m_deBruijnNode->getLength()) + " bp";
     if (g_settings->displayNodeReadDepth)
         nodeText << formatDoubleForDisplay(m_deBruijnNode->getReadDepth(), 1) + "x";
-=======
-        nodeText << formatIntForDisplay(m_deBruijnNode->m_length) + " bp";
-    if (g_settings->displayNodeCoverages)
-        nodeText << formatDoubleForDisplay(m_deBruijnNode->m_coverage, 1) + "x";
-    if (g_settings->displayNodeCsvData)
-    {
-        if (m_deBruijnNode->m_csvData.length() > g_settings->displayNodeCsvDataCol)
-            nodeText << m_deBruijnNode->m_csvData.at(g_settings->displayNodeCsvDataCol);
-        else
-            nodeText << "-";
-    }
->>>>>>> 1b651843
+    if (g_settings->displayNodeCsvData && m_deBruijnNode->hasCsvData())
+        nodeText << m_deBruijnNode->getCsvLine(g_settings->displayNodeCsvDataCol);
 
     return nodeText;
 }
@@ -1064,5 +1053,6 @@
     return g_settings->displayNodeCustomLabels ||
             g_settings->displayNodeNames ||
             g_settings->displayNodeLengths ||
-            g_settings->displayNodeReadDepth;
+            g_settings->displayNodeReadDepth ||
+            g_settings->displayNodeCsvData;
 }